--- conflicted
+++ resolved
@@ -348,7 +348,6 @@
 
 def clas_cae_MLP_CANCER(**kwargs):
     return ConcreteClassification(
-<<<<<<< HEAD
         input_dim=30,
         num_classes=2,
         decoder_hiddens=[200],
@@ -421,7 +420,4 @@
         num_classes=2,
         decoder_hiddens=[200],
         **kwargs
-=======
-        input_dim=30, num_classes=2, decoder_hiddens=[200], **kwargs
->>>>>>> b76262c5
     )